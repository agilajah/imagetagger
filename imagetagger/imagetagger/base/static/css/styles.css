.content{
  padding-top: 60px;
}
.checkbox{
  border-radius: 3px;
  border-color: silver;
  border-style: solid;
  border-width: thin;
  text-align: left;
  font-size: 15px;
  width: auto;
}
div.wrapper{
  position: relative;
}

div.panel-heading {
  word-wrap:break-word;
}

.boundingBox{
  position: absolute;
  border:2px solid #ff0000;
  background-color: transparent;
}

#image_list, #annotation_list {
  height: 600px;
  overflow-y: scroll;
}

#annotation_type_select {
  width: 100%;
}

div.annotation{
  border-radius: 5px;
  border-color: silver;
  border-style: solid;
  border-width: thin;
  padding: 5px;
  margin-top: 5px;
}

#additional_feature_table{
  width: 90%;
}

a.bitbot-logo{
  padding-top: 5px;
}

.team-table {
  margin-top: 1em;
}

.team-table td {
  padding: 0 0.3em 0 0;
}

.team-table td:nth-of-type(2), .team-table td:nth-of-type(3) {
  text-align: right;
    width: 10em;
}

.form-inline {
  margin-left: -0.8em;
  display: inline;
}

.align-right {
  text-align: right;
}

.js_feedback {
  position: fixed;
  top: 5px;
  left: 0;
  right: 0;
  width: 50em;
  margin: auto;

  text-align: center;

  z-index: 10000;
}

#image_col {
  position: relative;
}

#image_canvas {
  position: absolute;
  top: 0;
  left: 0;
}

#image {
  width: 100%;
}

.annotate_image_link {
  display: block;
}

.annotate_image_link.active, .annotate_image_link.active:active,
.annotate_image_link.active:hover, .annotation_link.active,
.annotation_link.active:active, .annotation_link.active:hover {
  color: black;
  font-weight: bold;
  text-decoration: none;
}

#edit_active {
  position: absolute;
  top: 0.7em;
  left: 0;
  right: 0;
  width: 30em;
  height: 3.5em;
  margin: auto;

  z-index: 9999;
}

#edit_active p {
  float: left;
}

#edit_active button {
  float: right;

  margin-top: -0.55em;
}

.bold {
  font-weight: bold;
}

table#coordinate_table tr td:nth-of-type(1) {
  width: 3.5em;
}

<<<<<<< HEAD
.annotation-filter {
  padding: 3px;
}

.annotation-filter .form-control {
  width: 50%;
}

.delete-annotations {
  float: right;
  align: right;
  margin: 3px;
}

input.form-control[type="checkbox"] {
  height: auto;
=======
.tag-delete {
  cursor: pointer;
}

.tag-container > span {
  margin: 2px;
}


/* Autocomplete (from https://www.devbridge.com/sourcery/components/jquery-autocomplete/) */
.autocomplete-suggestions {
  border: 1px solid #999;
  background: #FFF;
  overflow: auto;
}

.autocomplete-suggestion {
  padding: 5px 5px;
  white-space: nowrap;
  overflow: hidden;
  cursor: pointer;
}

.autocomplete-suggestion:hover {
  background: #DDD;
}

.autocomplete-selected {
  background: #DDD;
}

.autocomplete-suggestions strong {
  color: #3399FF;
}

.autocomplete-group {
  padding: 2px 5px;
}

.autocomplete-group strong {
  display: block;
  border-bottom: 1px solid #000;
>>>>>>> ef1bfea9
}

/* Sticky footer styles (from http://holdirbootstrap.de/examples/sticky-footer-navbar/sticky-footer-navbar.css)
-------------------------------------------------- */
html {
  position: relative;
  min-height: 100%;
}
body {
  /* Margin bottom by footer height */
  margin-bottom: 60px;
  font-family: Arial, Helvetica, sans-serif;
}
.footer {
  position: absolute;
  bottom: 0;
  width: 100%;
  /* Set the fixed height of the footer here */
  height: 60px;
  background-color: #f5f5f5;
}

.container .text-muted {
  margin: 20px 0;
}<|MERGE_RESOLUTION|>--- conflicted
+++ resolved
@@ -141,7 +141,6 @@
   width: 3.5em;
 }
 
-<<<<<<< HEAD
 .annotation-filter {
   padding: 3px;
 }
@@ -158,7 +157,8 @@
 
 input.form-control[type="checkbox"] {
   height: auto;
-=======
+}
+
 .tag-delete {
   cursor: pointer;
 }
@@ -201,7 +201,6 @@
 .autocomplete-group strong {
   display: block;
   border-bottom: 1px solid #000;
->>>>>>> ef1bfea9
 }
 
 /* Sticky footer styles (from http://holdirbootstrap.de/examples/sticky-footer-navbar/sticky-footer-navbar.css)
